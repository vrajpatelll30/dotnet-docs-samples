--- conflicted
+++ resolved
@@ -5,13 +5,8 @@
     <StartupObject>GoogleCloudSamples.VideoIntelligence.Analyzer</StartupObject>
   </PropertyGroup>
   <ItemGroup>
-<<<<<<< HEAD
-    <PackageReference Include="CommandLineParser" Version="2.1.1-beta" />
+    <PackageReference Include="CommandLineParser" Version="2.3.0" />
     <PackageReference Include="Google.Cloud.VideoIntelligence.V1" Version="1.1.0-beta02" />
-=======
-    <PackageReference Include="CommandLineParser" Version="2.3.0" />
-    <PackageReference Include="Google.Cloud.VideoIntelligence.V1" Version="1.0.0" />
->>>>>>> 88b58e33
   </ItemGroup>
   <ItemGroup>
     <ProjectReference Include="..\..\..\commandlineutil\Lib\CommandLineUtil.csproj" />
