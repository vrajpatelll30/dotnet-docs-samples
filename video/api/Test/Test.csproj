﻿<Project Sdk="Microsoft.NET.Sdk">
  <PropertyGroup>
    <OutputType>Library</OutputType>
    <TargetFramework>netcoreapp2.0</TargetFramework>
  </PropertyGroup>
  <ItemGroup>
    <PackageReference Include="JUnitTestLogger" Version="0.6.0" />
<<<<<<< HEAD
    <PackageReference Include="Microsoft.NET.Test.Sdk" Version="15.3.0" />
    <PackageReference Include="xunit" Version="2.3.0" />
    <PackageReference Include="xunit.runner.visualstudio" Version="2.3.0" />
    <PackageReference Include="Google.Cloud.VideoIntelligence.V1" Version="1.1.0-beta02" />
=======
    <PackageReference Include="Microsoft.NET.Test.Sdk" Version="15.9.0" />
    <PackageReference Include="xunit" Version="2.4.1" />
    <PackageReference Include="xunit.runner.visualstudio" Version="2.4.1">
      <IncludeAssets>runtime; build; native; contentfiles; analyzers</IncludeAssets>
      <PrivateAssets>all</PrivateAssets>
    </PackageReference>
>>>>>>> 88b58e33
  </ItemGroup>
  <ItemGroup>
    <ProjectReference Include="..\..\..\testutil\testutil.csproj" />
    <ProjectReference Include="..\Analyze\Analyze.csproj" />
    <ProjectReference Include="..\QuickStart\QuickStart.csproj" />
  </ItemGroup>
</Project><|MERGE_RESOLUTION|>--- conflicted
+++ resolved
@@ -5,19 +5,15 @@
   </PropertyGroup>
   <ItemGroup>
     <PackageReference Include="JUnitTestLogger" Version="0.6.0" />
-<<<<<<< HEAD
-    <PackageReference Include="Microsoft.NET.Test.Sdk" Version="15.3.0" />
-    <PackageReference Include="xunit" Version="2.3.0" />
-    <PackageReference Include="xunit.runner.visualstudio" Version="2.3.0" />
-    <PackageReference Include="Google.Cloud.VideoIntelligence.V1" Version="1.1.0-beta02" />
-=======
+
     <PackageReference Include="Microsoft.NET.Test.Sdk" Version="15.9.0" />
     <PackageReference Include="xunit" Version="2.4.1" />
+    <PackageReference Include="Google.Cloud.VideoIntelligence.V1" Version="1.1.0-beta02" />
     <PackageReference Include="xunit.runner.visualstudio" Version="2.4.1">
       <IncludeAssets>runtime; build; native; contentfiles; analyzers</IncludeAssets>
       <PrivateAssets>all</PrivateAssets>
     </PackageReference>
->>>>>>> 88b58e33
+
   </ItemGroup>
   <ItemGroup>
     <ProjectReference Include="..\..\..\testutil\testutil.csproj" />
