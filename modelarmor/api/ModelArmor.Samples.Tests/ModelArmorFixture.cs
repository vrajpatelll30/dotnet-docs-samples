<<<<<<< HEAD
=======
/*
 * Copyright 2025 Google LLC
 *
 * Licensed under the Apache License, Version 2.0 (the "License");
 * you may not use this file except in compliance with the License.
 * You may obtain a copy of the License at
 *
 *     https://www.apache.org/licenses/LICENSE-2.0
 *
 * Unless required by applicable law or agreed to in writing, software
 * distributed under the License is distributed on an "AS IS" BASIS,
 * WITHOUT WARRANTIES OR CONDITIONS OF ANY KIND, either express or implied.
 * See the License for the specific language governing permissions and
 * limitations under the License.
 */

using System;
using System.Collections.Generic;
using Google.Api.Gax.ResourceNames;
using Google.Cloud.ModelArmor.V1;
using Xunit;

[CollectionDefinition(nameof(ModelArmorFixture))]
public class ModelArmorFixture : IDisposable, ICollectionFixture<ModelArmorFixture>
{
    // Environment variable names
    private const string EnvProjectId = "GOOGLE_PROJECT_ID";
    private const string EnvLocation = "GOOGLE_CLOUD_LOCATION";
    private const string EnvInspectTemplateId = "GOOGLE_CLOUD_INSPECT_TEMPLATE_ID";
    private const string EnvDeidentifyTemplateId = "GOOGLE_CLOUD_DEIDENTIFY_TEMPLATE_ID";

    // Public properties
    public ModelArmorClient Client { get; }
    public string ProjectId { get; }
    public string LocationId { get; }
    public string InspectTemplateId { get; }
    public string DeidentifyTemplateId { get; }

    // // Template IDs for SDP testing

    // Track resources to clean up
    private readonly List<TemplateName> _resourcesToCleanup = new List<TemplateName>();

    public ModelArmorFixture()
    {
        // Get the Google Cloud ProjectId
        ProjectId = GetRequiredEnvVar(EnvProjectId);

        // Get location ID from environment variable or use default
        LocationId = Environment.GetEnvironmentVariable(EnvLocation) ?? "us-central1";

        InspectTemplateId =
            Environment.GetEnvironmentVariable(EnvInspectTemplateId) ?? "dlp-inspect-template-1";
        DeidentifyTemplateId =
            Environment.GetEnvironmentVariable(EnvDeidentifyTemplateId)
            ?? "dlp-deidentify-template-1";

        // Create client
        Client = ModelArmorClient.Create();
    }

    private string GetRequiredEnvVar(string name)
    {
        var value = Environment.GetEnvironmentVariable(name);
        if (string.IsNullOrEmpty(value))
        {
            throw new Exception($"Missing {name} environment variable");
        }
        return value;
    }

    public string GenerateUniqueId()
    {
        return Guid.NewGuid().ToString("N").Substring(0, 8);
    }

    public void Dispose()
    {
        // Clean up resources after tests
        foreach (var resourceName in _resourcesToCleanup)
        {
            try
            {
                Client.DeleteTemplate(new DeleteTemplateRequest { TemplateName = resourceName });
            }
            catch (Exception)
            {
                // Ignore errors during cleanup
            }
        }
    }

    public void RegisterTemplateForCleanup(TemplateName templateName)
    {
        if (templateName != null && !string.IsNullOrEmpty(templateName.ToString()))
        {
            _resourcesToCleanup.Add(templateName);
        }
    }

    public TemplateName CreateTemplateName(string prefix = "test")
    {
        string templateId = $"{prefix}-{GenerateUniqueId()}";
        return new TemplateName(ProjectId, LocationId, templateId);
    }

    // Base method to create a template with basic RAI settings
    public Template ConfigureBaseTemplate()
    {
        RaiFilterSettings raiFilterSettings = new RaiFilterSettings();
        raiFilterSettings.RaiFilters.Add(
            new RaiFilterSettings.Types.RaiFilter
            {
                FilterType = RaiFilterType.Dangerous,
                ConfidenceLevel = DetectionConfidenceLevel.High,
            }
        );
        raiFilterSettings.RaiFilters.Add(
            new RaiFilterSettings.Types.RaiFilter
            {
                FilterType = RaiFilterType.HateSpeech,
                ConfidenceLevel = DetectionConfidenceLevel.MediumAndAbove,
            }
        );
        raiFilterSettings.RaiFilters.Add(
            new RaiFilterSettings.Types.RaiFilter
            {
                FilterType = RaiFilterType.SexuallyExplicit,
                ConfidenceLevel = DetectionConfidenceLevel.MediumAndAbove,
            }
        );
        raiFilterSettings.RaiFilters.Add(
            new RaiFilterSettings.Types.RaiFilter
            {
                FilterType = RaiFilterType.Harassment,
                ConfidenceLevel = DetectionConfidenceLevel.MediumAndAbove,
            }
        );

        // Create the filter config with RAI settings
        FilterConfig modelArmorFilter = new FilterConfig { RaiSettings = raiFilterSettings };

        // Create the template
        Template template = new Template { FilterConfig = modelArmorFilter };
        return template;
    }

    // Create a template with Basic SDP configuration
    public Template ConfigureBasicSdpTemplate()
    {
        // First create a base template
        Template template = ConfigureBaseTemplate();

        // Add Basic SDP configuration
        SdpBasicConfig basicSdpConfig = new SdpBasicConfig
        {
            FilterEnforcement = SdpBasicConfig.Types.SdpBasicConfigEnforcement.Enabled,
        };

        SdpFilterSettings sdpSettings = new SdpFilterSettings { BasicConfig = basicSdpConfig };
        template.FilterConfig.SdpSettings = sdpSettings;

        return template;
    }

    // Create a template with Advanced SDP configuration
    public Template ConfigureAdvancedSdpTemplate()
    {
        // First create a base template
        Template template = ConfigureBaseTemplate();

        // Add Advanced SDP configuration
        string inspectTemplateName =
            $"projects/{ProjectId}/locations/{LocationId}/inspectTemplates/{InspectTemplateId}";

        string deidentifyTemplateName =
            $"projects/{ProjectId}/locations/{LocationId}/deidentifyTemplates/{DeidentifyTemplateId}";

        SdpAdvancedConfig advancedSdpConfig = new SdpAdvancedConfig
        {
            InspectTemplate = inspectTemplateName,
            DeidentifyTemplate = deidentifyTemplateName,
        };

        SdpFilterSettings sdpSettings = new SdpFilterSettings
        {
            AdvancedConfig = advancedSdpConfig,
        };
        template.FilterConfig.SdpSettings = sdpSettings;

        return template;
    }

    // Create a template on GCP and register it for cleanup
    public Template CreateTemplate(Template templateConfig, string templateId = null)
    {
        // Generate a unique template ID if none provided
        templateId ??= $"test-{GenerateUniqueId()}";

        // Create the parent resource name
        LocationName parent = LocationName.FromProjectLocation(ProjectId, LocationId);

        // Create the template
        Template createdTemplate = Client.CreateTemplate(
            new CreateTemplateRequest
            {
                ParentAsLocationName = parent,
                Template = templateConfig,
                TemplateId = templateId,
            }
        );

        // Register the template for cleanup
        RegisterTemplateForCleanup(TemplateName.Parse(createdTemplate.Name));

        return createdTemplate;
    }

    // Create a base template on GCP
    public Template CreateBaseTemplate(string templateId = null)
    {
        Template templateConfig = ConfigureBaseTemplate();
        return CreateTemplate(templateConfig, templateId);
    }

    // Create a template with Basic SDP on GCP
    public Template CreateBasicSdpTemplate(string templateId = null)
    {
        Template templateConfig = ConfigureBasicSdpTemplate();
        return CreateTemplate(templateConfig, templateId);
    }

    // Create a template with Advanced SDP on GCP
    public Template CreateAdvancedSdpTemplate(string templateId = null)
    {
        Template templateConfig = ConfigureAdvancedSdpTemplate();
        return CreateTemplate(templateConfig, templateId);
    }

    // Get a template by name
    public Template GetTemplate(TemplateName templateName)
    {
        GetTemplateRequest request = new GetTemplateRequest { TemplateName = templateName };

        return Client.GetTemplate(request);
    }

    // Delete a template by name
    public void DeleteTemplate(TemplateName templateName)
    {
        DeleteTemplateRequest request = new DeleteTemplateRequest { TemplateName = templateName };

        Client.DeleteTemplate(request);

        // Remove from cleanup list since we've already deleted it
        _resourcesToCleanup.Remove(templateName);
    }

    // Update an existing template
    public Template UpdateTemplate(Template template)
    {
        UpdateTemplateRequest request = new UpdateTemplateRequest { Template = template };

        return Client.UpdateTemplate(request);
    }

    // Create the full resource name for a template
    public string GetTemplateResourceName(string templateId)
    {
        return TemplateName
            .FromProjectLocationTemplate(ProjectId, LocationId, templateId)
            .ToString();
    }
}
>>>>>>> 52bed814
<|MERGE_RESOLUTION|>--- conflicted
+++ resolved
@@ -1,5 +1,3 @@
-<<<<<<< HEAD
-=======
 /*
  * Copyright 2025 Google LLC
  *
@@ -273,5 +271,4 @@
             .FromProjectLocationTemplate(ProjectId, LocationId, templateId)
             .ToString();
     }
-}
->>>>>>> 52bed814
+}