<Project Sdk="Microsoft.NET.Sdk">

  <PropertyGroup>
    <OutputType>Exe</OutputType>
    <TargetFramework>netcoreapp2.1</TargetFramework>
  </PropertyGroup>

  <ItemGroup>
<<<<<<< HEAD
    <PackageReference Include="Google.Cloud.Storage.V1" Version="2.4.0-beta03" />
=======
    <PackageReference Include="Google.Cloud.Storage.V1" Version="2.4.0-beta04" />
>>>>>>> 164345fd
  </ItemGroup>

</Project><|MERGE_RESOLUTION|>--- conflicted
+++ resolved
@@ -6,11 +6,7 @@
   </PropertyGroup>
 
   <ItemGroup>
-<<<<<<< HEAD
-    <PackageReference Include="Google.Cloud.Storage.V1" Version="2.4.0-beta03" />
-=======
     <PackageReference Include="Google.Cloud.Storage.V1" Version="2.4.0-beta04" />
->>>>>>> 164345fd
   </ItemGroup>
 
 </Project>